--- conflicted
+++ resolved
@@ -23,15 +23,13 @@
   EuropaPark,
 } from './parks/europa/europapark.js';
 import {
-<<<<<<< HEAD
   Phantasialand,
 } from './parks/phantasialand/phantasialand.js';
-=======
+import {
   SeaworldOrlando,
   SeaworldSanAntonio,
   SeaworldSanDiego,
 } from './parks/seaworld/seaworld.js';
->>>>>>> 0f00b157
 
 export default {
   destinations: {
@@ -45,12 +43,9 @@
     UniversalOrlando,
     EuropaPark,
     Efteling,
-<<<<<<< HEAD
     Phantasialand,
-=======
     SeaworldOrlando,
     SeaworldSanAntonio,
     SeaworldSanDiego,
->>>>>>> 0f00b157
   },
 };